--- conflicted
+++ resolved
@@ -117,31 +117,24 @@
                     focused_index.saturating_add(1) % tab_list.len()
                 };
 
-<<<<<<< HEAD
                 if let Some(entry) = tab_list.get(next_focused_node_index) {
                     ui.send_message(WidgetMessage::focus(
                         entry.handle,
                         MessageDirection::ToWidget,
                     ));
-=======
-            if let Some(entry) = tab_list.get(next_focused_node_index) {
-                ui.send_message(WidgetMessage::focus(
-                    entry.handle,
-                    MessageDirection::ToWidget,
-                ));
 
-                if *self.bring_into_view {
-                    // Find a parent scroll viewer.
-                    if let Some((scroll_viewer, _)) =
-                        ui.find_component_up::<ScrollViewer>(entry.handle)
-                    {
-                        ui.send_message(ScrollViewerMessage::bring_into_view(
-                            scroll_viewer,
-                            MessageDirection::ToWidget,
-                            entry.handle,
-                        ));
+                    if *self.bring_into_view {
+                        // Find a parent scroll viewer.
+                        if let Some((scroll_viewer, _)) =
+                            ui.find_component_up::<ScrollViewer>(entry.handle)
+                        {
+                            ui.send_message(ScrollViewerMessage::bring_into_view(
+                                scroll_viewer,
+                                MessageDirection::ToWidget,
+                                entry.handle,
+                            ));
+                        }
                     }
->>>>>>> c0aaee63
                 }
             }
         }
