--- conflicted
+++ resolved
@@ -115,11 +115,8 @@
     /// For Auto rows and columns this is initially the number of nodes in that row or column,
     /// and then it is reduced as nodes are measured.
     /// This is zero for all non-Auto rows and columns.
-<<<<<<< HEAD
-=======
     #[visit(skip)]
     #[reflect(hidden)]
->>>>>>> f1f10a44
     unmeasured_node_count: usize,
 }
 
@@ -461,10 +458,6 @@
             let Some(node) = ui.try_get(*handle) else {
                 continue;
             };
-<<<<<<< HEAD
-            let row = &mut rows[node.row()];
-            let col = &mut cols[node.column()];
-=======
             let Some(row) = rows.get_mut(node.row()) else {
                 Log::err(format!(
                     "Node row out of bounds: {} row:{}, column:{}",
@@ -483,7 +476,6 @@
                 ));
                 continue;
             };
->>>>>>> f1f10a44
             if col.size_mode == SizeMode::Auto {
                 col.unmeasured_node_count += 1
             }
@@ -505,17 +497,12 @@
         };
         let mut rows = self.rows.borrow_mut();
         let mut cols = self.columns.borrow_mut();
-<<<<<<< HEAD
-        let row = &mut rows[node.row()];
-        let col = &mut cols[node.column()];
-=======
         let Some(row) = rows.get_mut(node.row()) else {
             return;
         };
         let Some(col) = cols.get_mut(node.column()) else {
             return;
         };
->>>>>>> f1f10a44
         let constraint = Vector2::new(
             choose_constraint(col, available_size.x),
             choose_constraint(row, available_size.y),
@@ -557,7 +544,6 @@
         for cell in group.iter().map(|&i| &cells[i]) {
             for n in cell.nodes.iter() {
                 self.measure_width_and_height(*n, ui, available_size, false, true);
-<<<<<<< HEAD
             }
         }
     }
@@ -569,19 +555,6 @@
             }
         }
     }
-=======
-            }
-        }
-    }
-    fn measure_group(&self, group: &[usize], ui: &UserInterface, available_size: Vector2<f32>) {
-        let cells = self.cells.borrow();
-        for cell in group.iter().map(|&i| &cells[i]) {
-            for n in cell.nodes.iter() {
-                self.measure_width_and_height(*n, ui, available_size, true, true);
-            }
-        }
-    }
->>>>>>> f1f10a44
 }
 
 impl Control for Grid {
